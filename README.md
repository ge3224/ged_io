# ged_io

A **GEDCOM parser** for Rust 🦀

[![Crates.io](https://img.shields.io/crates/v/ged_io.svg)](https://crates.io/crates/ged_io)
[![Documentation](https://docs.rs/ged_io/badge.svg)](https://docs.rs/ged_io)
[![License: MIT](https://img.shields.io/badge/License-MIT-yellow.svg)](https://opensource.org/licenses/MIT)
[![GitHub branch check runs](https://img.shields.io/github/check-runs/ge3224/ged_io/main)](https://img.shields.io/github/check-runs/ge3224/ged_io/main)

## About This Project

**`ged_io`** is a Rust crate for working with GEDCOM files, the standard format
for exchanging genealogical data. It currently focuses on parsing existing
GEDCOM files, with plans to add writing capabilities in the future.

Originally forked from
[`pirtleshell/rust-gedcom`](https://github.com/pirtleshell/rust-gedcom), this
project aims to:

* **GEDCOM 5.5.1 Specification Support:** Work towards accurate parsing of the
  [GEDCOM 5.5.1 specification](https://gedcom.io/specifications/ged551.pdf)
* **GEDCOM 7.0 Specification Support:** Eventual support for the newer [GEDCOM
  7.0 specification](https://gedcom.io/specifications/FamilySearchGEDCOMv7.pdf)
* **Write-to-File Functionality:** Future capability to write `GedcomData`
  objects back to GEDCOM files
* **Practical Reliability:** Handle real-world GEDCOM files with proper error handling

This crate is a work in progress. If you need a GEDCOM parser for Rust, it may
be useful, but expect ongoing development and potential breaking changes.

## Features

* ✅ **GEDCOM Parsing** - Read GEDCOM files into structured Rust data
* 🚧 **GEDCOM 5.5.1 Support** - Working towards full specification coverage
* 🚧 **GEDCOM 7.0 Support** - Planned for future versions
* 🚧 **Write Capabilities** - Planned ability to generate GEDCOM files
* ✅ **JSON Integration** - Optional `serde` support for JSON conversion
* ✅ **Real-World Testing** - Tested with various GEDCOM files including complex examples

## Installation

Add this to your `Cargo.toml`:

```toml
[dependencies]
<<<<<<< HEAD
ged_io = "0.1.4"
=======
ged_io = "0.1.8"
>>>>>>> d72f7c35
```

For JSON serialization support:

```toml
[dependencies]
ged_io = { version = "0.1.8", features = ["json"] }
```

## Quick Start

### Basic Parsing

```rust
use ged_io::Gedcom;
use std::fs;

fn main() -> Result<(), Box<dyn std::error::Error>> {
    let source = fs::read_to_string("./tests/fixtures/sample.ged")?;
    let mut gedcom = Gedcom::new(source.chars());
    let data = gedcom.parse();

    println!("Individuals found:");
    for individual in data.individuals {
        if let Some(name) = individual.name {
            // The name value is a string like "Given Name /Surname/"
            // We'll clean it up for display.
            let cleaned_name = name.value.unwrap_or_default().replace('/', " ").trim().to_string();
            println!("- {}", cleaned_name);
        }
    }

    Ok(())
}
```

### With JSON Export

```rust
use ged_io::Gedcom;
use std::fs;

#[cfg(feature = "json")]
fn main() -> Result<(), Box<dyn std::error::Error>> {
    let source = std::fs::read_to_string("./tests/fixtures/sample.ged").unwrap();
    let mut gedcom = Gedcom::new(source.chars());
    let gedcom_data = gedcom.parse();

    // Serialize to JSON
    let json_output = serde_json::to_string_pretty(&gedcom_data).unwrap();
    println!("{}", json_output);
    
    Ok(())
}
```

## Command Line Tool

The included `ged_io` binary provides a convenient way to test and analyze
GEDCOM files. It is primarily intended for development and testing purposes,
while the main product is the library crate itself.

```bash
# Install the CLI tool
cargo install ged_io

# Parse and analyze a GEDCOM file
ged_io ./tests/fixtures/sample.ged
```

**Example output:**

```plaintext
----------------------
| Gedcom Data Stats: |
----------------------
   submissions: 0
   submitters: 1
   individuals: 3
   families: 2
   repositories: 1
   sources: 1
   multimedia: 0
----------------------
```

## Status

This is a work-in-progress project. Current capabilities include:

* ✅ Basic GEDCOM 5.5.1 parsing
* ✅ Structured data representation
* ✅ JSON serialization support
* ✅ Command-line utilities
* ✅ Error handling for common cases

Planned features:

* 🚧 **Complete GEDCOM 5.5.1 Support** - Full specification compliance
* 🚧 **GEDCOM 7.0 Support** - Modern specification compatibility
* 🚧 **Write Functionality** - Generate GEDCOM files from data structures
* 🚧 **Enhanced Validation** - Better error reporting and validation

Expect breaking changes as development continues.

## Testing

The crate is tested against various GEDCOM files, including some complex
examples like [Heiner Eichmann's test
suite](http://heiner-eichmann.de/gedcom/allged.htm). However, testing is
ongoing and more comprehensive coverage is needed.

```bash
# Run the test suite
cargo test

# Run with all features
cargo test --all-features

# Linting
cargo clippy --all-targets --all-features -- -D warnings
```

## Contributing

This project is under active development. Contributions are welcome, but please
keep in mind that the API may change as the project evolves. Areas where help
would be appreciated:

* GEDCOM 7.0 specification implementation
* Write functionality development
* Test case contributions
* Documentation improvements
* Bug reports and feature requests

Please feel free to open issues or submit pull requests.

## License

This project is licensed under the [MIT License](LICENSE).

## Acknowledgments

Originally forked from [`pirtleshell/rust-gedcom`](https://github.com/pirtleshell/rust-gedcom). Thanks to the original contributors for laying the foundation for this project.<|MERGE_RESOLUTION|>--- conflicted
+++ resolved
@@ -43,11 +43,7 @@
 
 ```toml
 [dependencies]
-<<<<<<< HEAD
-ged_io = "0.1.4"
-=======
 ged_io = "0.1.8"
->>>>>>> d72f7c35
 ```
 
 For JSON serialization support:
