<<<<<<< HEAD
use crate::parser::{Parsable, Parser, ParsingError};
use crate::tokenizer::Token;
use crate::types::SourceCitation;

=======
use crate::{
    parser::Parse,
    tokenizer::{Token, Tokenizer},
    types::SourceCitation,
    util::{dbg, take_line_value},
};
>>>>>>> 9e4b8c9e
#[cfg(feature = "json")]
use serde::{Deserialize, Serialize};
use std::default::Default;
use std::fmt;
use std::string::ToString;

#[allow(clippy::module_name_repetitions)]
#[derive(Clone, Debug, PartialEq)]
#[cfg_attr(feature = "json", derive(Serialize, Deserialize))]
pub enum EventType {
    Adoption,
    Baptism,
    BarMitzvah,
    BasMitzvah,
    Birth,
    Blessing,
    Burial,
    Census,
    Christening,
    ChristeningAdult,
    Confirmation,
    Cremation,
    Death,
    Emigration,
    FirstCommunion,
    Graduation,
    Immigration,
    Marriage,
    Naturalization,
    Ordination,
    Probate,
    Residence,
    Retirement,
    Will,
    SourceData(String),

    // "Other" is used to construct an event without requiring an explicit event type
    Other,
}

impl ToString for EventType {
    fn to_string(&self) -> String {
        format!("{:?}", self)
    }
}

impl EventType {
    #[must_use]
    pub fn from_tag(tag: &str) -> EventType {
        match tag {
            "ADOP" => EventType::Adoption,
            "BAPM" => EventType::Baptism,
            "BARM" => EventType::BarMitzvah,
            "BASM" => EventType::BasMitzvah,
            "BLES" => EventType::Blessing,
            "BIRT" => EventType::Birth,
            "BURI" => EventType::Burial,
            "CENS" => EventType::Census,
            "CHR" => EventType::Christening,
            "CHRA" => EventType::ChristeningAdult,
            "CONF" => EventType::Confirmation,
            "CREM" => EventType::Cremation,
            "DEAT" => EventType::Death,
            "EMIG" => EventType::Emigration,
            "FCOM" => EventType::FirstCommunion,
            "GRAD" => EventType::Graduation,
            "IMMI" => EventType::Immigration,
            "MARR" => EventType::Marriage,
            "NATU" => EventType::Naturalization,
            "ORDN" => EventType::Ordination,
            "PROB" => EventType::Probate,
            "RESI" => EventType::Residence,
            "RETI" => EventType::Retirement,
            "WILL" => EventType::Will,

            "OTHER" => EventType::Other,

            "EVEN" => panic!("EVEN passed as event tag instead of value."),
            _ => panic!("Unrecognized event tag: {}", tag),
        }
    }
}

impl Default for EventType {
    fn default() -> EventType {
        EventType::Other
    }
}

/// Event fact
#[derive(Default, Clone)]
#[cfg_attr(feature = "json", derive(Serialize, Deserialize))]
pub struct Event {
    pub event: EventType,
    pub date: Option<String>,
    pub descriptor: Option<String>,
    pub place: Option<String>,
    pub citations: Vec<SourceCitation>,
}

impl Event {
    #[must_use]
<<<<<<< HEAD
    pub fn new(etype: EventType) -> Event {
        let mut event = Event::default();
        event.event = etype;
=======
    pub fn new(tokenizer: &mut Tokenizer, level: u8, tag: &str) -> Event {
        let mut event = Event {
            event: Self::from_tag(tag),
            date: None,
            place: None,
            citations: Vec::new(),
        };
        event.parse(tokenizer, level);
>>>>>>> 9e4b8c9e
        event
    }

    /** converts an event to be of type `SourceData` with `value` as the data */
    pub fn with_source_data(&mut self, value: String) {
        self.event = EventType::SourceData(value);
    }

<<<<<<< HEAD
    #[must_use]
    pub fn from_tag(tag: &str) -> Event {
        let etype = EventType::from_tag(tag);
        Event::new(etype)
=======
    pub fn from_tag(tag: &str) -> EventType {
        match tag {
            "ADOP" => EventType::Adoption,
            "BIRT" => EventType::Birth,
            "BURI" => EventType::Burial,
            "CHR" => EventType::Christening,
            "DEAT" => EventType::Death,
            "MARR" => EventType::Marriage,
            "RESI" => EventType::Residence,
            "OTHER" => EventType::Other,
            _ => panic!("Unrecognized event tag: {}", tag),
        }
>>>>>>> 9e4b8c9e
    }

    pub fn add_citation(&mut self, citation: SourceCitation) {
        self.citations.push(citation)
    }

    #[must_use]
    pub fn get_citations(&self) -> Vec<SourceCitation> {
        self.citations.clone()
    }
}

impl Parsable<Event> for Event {
    fn parse(parser: &mut Parser) -> Result<Event, ParsingError> {
        let base_lvl = parser.level;
        // extract current tag name to determine event type.
        let tag: &str = parser.take_tag();

        // Events begin with either EVEN <type>, or a type tag.
        let type_tag: &str = if tag == "EVEN" {
            if let Token::LineValue(v) = &parser.tokenizer.current_token {
                v
            } else {
                // if there's no line value, there's supposed to be a TYPE tag
                "OTHER"
            }
        } else {
            tag
        };

        let mut event = Event::from_tag(&type_tag);

        parser.tokenizer.next_token();

        loop {
            if let Token::Level(cur_level) = parser.tokenizer.current_token {
                if cur_level <= base_lvl {
                    break;
                }
            }
            match &parser.tokenizer.current_token {
                Token::Tag(tag) => match tag.as_str() {
                    "DATE" => event.date = Some(parser.take_line_value()),
                    "PLAC" => event.place = Some(parser.take_line_value()),
                    // TODO Citation::parse
                    "SOUR" => event.add_citation(parser.parse_citation()),
                    _ => parser.skip_current_tag("Event"),
                },
                Token::Level(_) => parser.set_level(),
                Token::LineValue(v) => {
                    // some events have bool-like descriptor like "Y", apparently? just skip those?
                    if v.as_str() == "Y" {
                        parser.tokenizer.next_token();
                    } else {
                        // TODO: handle comma-delimited event types...
                        // just setting as descriptor for now

                        event.descriptor = Some(v.into());
                        println!(
                            "{} Using event descriptor: {:?}",
                            parser.dbg(),
                            &event.descriptor
                        );
                        parser.tokenizer.next_token();
                    }
                }
                _ => parser.handle_unexpected_token("Event"),
            }
        }

        Ok(event)
    }
}

impl std::fmt::Debug for Event {
    fn fmt(&self, f: &mut fmt::Formatter<'_>) -> fmt::Result {
        let event_type = format!("{:?} Event", &self.event);
        let mut debug = f.debug_struct(&event_type);

        fmt_optional_value!(debug, "date", &self.date);
        fmt_optional_value!(debug, "place", &self.place);

        debug.finish()
    }
}

/// Trait given to structs representing entities that have events.
pub trait HasEvents {
    fn add_event(&mut self, event: Event) -> ();
    fn events(&self) -> Vec<Event>;
    fn dates(&self) -> Vec<String> {
        let mut dates: Vec<String> = Vec::new();
        for event in self.events() {
            if let Some(d) = &event.date {
                dates.push(d.clone());
            }
        }
        dates
    }
    fn places(&self) -> Vec<String> {
        let mut places: Vec<String> = Vec::new();
        for event in self.events() {
            if let Some(p) = &event.place {
                places.push(p.clone());
            }
        }
        places
    }
}

impl Parse for Event {
    fn parse(&mut self, tokenizer: &mut Tokenizer, level: u8) {

        tokenizer.next_token();

        loop {
            if let Token::Level(cur_level) = tokenizer.current_token {
                if cur_level <= level {
                    break;
                }
            }

            match &tokenizer.current_token {
                Token::Tag(tag) => match tag.as_str() {
                    "DATE" => self.date = Some(take_line_value(tokenizer)),
                    "PLAC" => self.place = Some(take_line_value(tokenizer)),
                    "SOUR" => self.add_citation(SourceCitation::new(tokenizer, level + 1)),
                    _ => panic!("{} Unhandled Event Tag: {}", dbg(tokenizer), tag),
                },
                Token::Level(_) => tokenizer.next_token(),
                _ => panic!("Unhandled Event Token: {:?}", tokenizer.current_token),
            }
        }
    }
}<|MERGE_RESOLUTION|>--- conflicted
+++ resolved
@@ -1,50 +1,24 @@
-<<<<<<< HEAD
-use crate::parser::{Parsable, Parser, ParsingError};
-use crate::tokenizer::Token;
-use crate::types::SourceCitation;
-
-=======
 use crate::{
     parser::Parse,
     tokenizer::{Token, Tokenizer},
     types::SourceCitation,
     util::{dbg, take_line_value},
 };
->>>>>>> 9e4b8c9e
 #[cfg(feature = "json")]
 use serde::{Deserialize, Serialize};
-use std::default::Default;
-use std::fmt;
-use std::string::ToString;
+use std::{fmt, string::ToString};
 
 #[allow(clippy::module_name_repetitions)]
 #[derive(Clone, Debug, PartialEq)]
 #[cfg_attr(feature = "json", derive(Serialize, Deserialize))]
 pub enum EventType {
     Adoption,
-    Baptism,
-    BarMitzvah,
-    BasMitzvah,
     Birth,
-    Blessing,
     Burial,
-    Census,
+    Death,
     Christening,
-    ChristeningAdult,
-    Confirmation,
-    Cremation,
-    Death,
-    Emigration,
-    FirstCommunion,
-    Graduation,
-    Immigration,
     Marriage,
-    Naturalization,
-    Ordination,
-    Probate,
     Residence,
-    Retirement,
-    Will,
     SourceData(String),
 
     // "Other" is used to construct an event without requiring an explicit event type
@@ -57,67 +31,18 @@
     }
 }
 
-impl EventType {
-    #[must_use]
-    pub fn from_tag(tag: &str) -> EventType {
-        match tag {
-            "ADOP" => EventType::Adoption,
-            "BAPM" => EventType::Baptism,
-            "BARM" => EventType::BarMitzvah,
-            "BASM" => EventType::BasMitzvah,
-            "BLES" => EventType::Blessing,
-            "BIRT" => EventType::Birth,
-            "BURI" => EventType::Burial,
-            "CENS" => EventType::Census,
-            "CHR" => EventType::Christening,
-            "CHRA" => EventType::ChristeningAdult,
-            "CONF" => EventType::Confirmation,
-            "CREM" => EventType::Cremation,
-            "DEAT" => EventType::Death,
-            "EMIG" => EventType::Emigration,
-            "FCOM" => EventType::FirstCommunion,
-            "GRAD" => EventType::Graduation,
-            "IMMI" => EventType::Immigration,
-            "MARR" => EventType::Marriage,
-            "NATU" => EventType::Naturalization,
-            "ORDN" => EventType::Ordination,
-            "PROB" => EventType::Probate,
-            "RESI" => EventType::Residence,
-            "RETI" => EventType::Retirement,
-            "WILL" => EventType::Will,
-
-            "OTHER" => EventType::Other,
-
-            "EVEN" => panic!("EVEN passed as event tag instead of value."),
-            _ => panic!("Unrecognized event tag: {}", tag),
-        }
-    }
-}
-
-impl Default for EventType {
-    fn default() -> EventType {
-        EventType::Other
-    }
-}
-
 /// Event fact
-#[derive(Default, Clone)]
+#[derive(Clone)]
 #[cfg_attr(feature = "json", derive(Serialize, Deserialize))]
 pub struct Event {
     pub event: EventType,
     pub date: Option<String>,
-    pub descriptor: Option<String>,
     pub place: Option<String>,
     pub citations: Vec<SourceCitation>,
 }
 
 impl Event {
     #[must_use]
-<<<<<<< HEAD
-    pub fn new(etype: EventType) -> Event {
-        let mut event = Event::default();
-        event.event = etype;
-=======
     pub fn new(tokenizer: &mut Tokenizer, level: u8, tag: &str) -> Event {
         let mut event = Event {
             event: Self::from_tag(tag),
@@ -126,7 +51,6 @@
             citations: Vec::new(),
         };
         event.parse(tokenizer, level);
->>>>>>> 9e4b8c9e
         event
     }
 
@@ -135,12 +59,6 @@
         self.event = EventType::SourceData(value);
     }
 
-<<<<<<< HEAD
-    #[must_use]
-    pub fn from_tag(tag: &str) -> Event {
-        let etype = EventType::from_tag(tag);
-        Event::new(etype)
-=======
     pub fn from_tag(tag: &str) -> EventType {
         match tag {
             "ADOP" => EventType::Adoption,
@@ -153,7 +71,6 @@
             "OTHER" => EventType::Other,
             _ => panic!("Unrecognized event tag: {}", tag),
         }
->>>>>>> 9e4b8c9e
     }
 
     pub fn add_citation(&mut self, citation: SourceCitation) {
@@ -163,68 +80,6 @@
     #[must_use]
     pub fn get_citations(&self) -> Vec<SourceCitation> {
         self.citations.clone()
-    }
-}
-
-impl Parsable<Event> for Event {
-    fn parse(parser: &mut Parser) -> Result<Event, ParsingError> {
-        let base_lvl = parser.level;
-        // extract current tag name to determine event type.
-        let tag: &str = parser.take_tag();
-
-        // Events begin with either EVEN <type>, or a type tag.
-        let type_tag: &str = if tag == "EVEN" {
-            if let Token::LineValue(v) = &parser.tokenizer.current_token {
-                v
-            } else {
-                // if there's no line value, there's supposed to be a TYPE tag
-                "OTHER"
-            }
-        } else {
-            tag
-        };
-
-        let mut event = Event::from_tag(&type_tag);
-
-        parser.tokenizer.next_token();
-
-        loop {
-            if let Token::Level(cur_level) = parser.tokenizer.current_token {
-                if cur_level <= base_lvl {
-                    break;
-                }
-            }
-            match &parser.tokenizer.current_token {
-                Token::Tag(tag) => match tag.as_str() {
-                    "DATE" => event.date = Some(parser.take_line_value()),
-                    "PLAC" => event.place = Some(parser.take_line_value()),
-                    // TODO Citation::parse
-                    "SOUR" => event.add_citation(parser.parse_citation()),
-                    _ => parser.skip_current_tag("Event"),
-                },
-                Token::Level(_) => parser.set_level(),
-                Token::LineValue(v) => {
-                    // some events have bool-like descriptor like "Y", apparently? just skip those?
-                    if v.as_str() == "Y" {
-                        parser.tokenizer.next_token();
-                    } else {
-                        // TODO: handle comma-delimited event types...
-                        // just setting as descriptor for now
-
-                        event.descriptor = Some(v.into());
-                        println!(
-                            "{} Using event descriptor: {:?}",
-                            parser.dbg(),
-                            &event.descriptor
-                        );
-                        parser.tokenizer.next_token();
-                    }
-                }
-                _ => parser.handle_unexpected_token("Event"),
-            }
-        }
-
-        Ok(event)
     }
 }
 
